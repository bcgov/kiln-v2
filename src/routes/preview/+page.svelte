--- conflicted
+++ resolved
@@ -84,13 +84,10 @@
 				};
 			}
 
-<<<<<<< HEAD
-=======
 			// Call the API to bind the data
 			console.log("Preview API URL:", API.bindPreviewForm);
 			console.log("Preview Payload:", { formData });
 
->>>>>>> cf0b5171
 			const response = await fetch(API.bindPreviewForm, {
 				method: 'POST',
 				headers: {
