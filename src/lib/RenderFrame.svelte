--- conflicted
+++ resolved
@@ -495,15 +495,10 @@
 					{#if goBack}
 						<Button kind="tertiary" class="no-print" onclick={goBack}>Back</Button>
 					{/if}
-<<<<<<< HEAD
-
-					<Button disabled={disablePrint} kind="tertiary" class="no-print" onclick={handlePrint}>Print</Button>
-=======
 					
 					{#if interfaceItems.length === 0}
-					<Button kind="tertiary" class="no-print" onclick={handlePrint}>Print</Button>
+					<Button disabled={disablePrint} kind="tertiary" class="no-print" onclick={handlePrint}>Print</Button>
 					{/if}
->>>>>>> ed21f950
 				</div>
 
 				<div class="form-title hidden-on-screen">
