<script lang="ts">
	import '$lib/web.css';
	import '$lib/print.css';
	import { Button, Form, Modal, Loading } from 'carbon-components-svelte';
	import FormRenderer from './components/FormRenderer.svelte';
	import ScriptStyleInjection from './components/ScriptStyleInjection.svelte';
	import { FORM_MODE } from './constants/formMode';
	import {
		saveFormData,
		unlockICMFinalFlags,
		createSavedData,
		generatePDF,
		submitForButtonAction
	} from './utils/form';

	import { setReadOnlyFields } from './utils/helpers';
	import { validateAllFields } from './utils/validation';
	import { initExternalUpdateBridge } from '$lib/utils/valueSync';
	// Add Interfaces component
	import Interfaces from './components/Interfaces.svelte';
	import { getSessionInterface } from '$lib/utils/interface';
	import type { ActionResultPayload } from '$lib/types/interfaces';

	let {
		saveData = undefined,
		formData,
		goBack = undefined,
		mode = 'preview',
		formDelivery = undefined
	} = $props();

	// Modal and loading state
	let isLoading = $state(false);
	let modalOpen = $state(false);
	let modalTitle = $state('');
	let modalMessage = $state('');
	let isFormCleared = $state(false);
	let modalErrors = $state<string[]>([]);

	let interfaceItems = $derived.by(() => {
		// Prefer interface embedded in the payload (array or { interface: [] })
		const fd =
			(mergedFormData as any)?.interface?.interface ??
			(mergedFormData as any)?.interface ??
			(formData as any)?.interface?.interface ??
			(formData as any)?.interface;

		if (Array.isArray(fd)) return fd;

		// Fallback: sessionStorage (set earlier by the loader/wrapper)
		const ss = getSessionInterface();
		return Array.isArray(ss) ? ss : [];
	});

	let interfaceContext = $derived.by(() => {
		const search =
			typeof window !== 'undefined' ? new URLSearchParams(window.location.search) : null;
		const params = search ? Object.fromEntries(search.entries()) : {};

		return {
			// modal control
			setModalTitle,
			setModalMessage,
			setModalOpen,

			// renderer abilities
			validateAllFields,
			handlePrint,
			handleCancel,
			handleSubmit, 
			// utils imported above:
			createSavedData,
			submitForButtonAction, // in case scripts choose to call it

			// route/query params
			params
		};
	});

	function setModalTitle(t: string) {
		modalTitle = t;
	}
	function setModalMessage(m: string) {
		modalMessage = m;
	}
	function setModalOpen(open: boolean) {
		modalOpen = !!open;
	}

	// Consolidated modal handler
	function showModal(
		type: 'success' | 'error' | 'validation',
		message?: string,
		errors?: string[]
	) {
		switch (type) {
			case 'success':
				modalTitle = 'Success ✅';
				modalMessage = message ?? 'Form Saved Successfully.';
				modalErrors = [];
				break;
			case 'error':
				modalTitle = 'Error ❌';
				modalMessage = message ?? 'Error saving form. Please try again.';
				modalErrors = [];
				break;
			case 'validation':
				modalTitle = 'Validation Error ❌';
				modalMessage = message ?? 'Please fix the following errors:';
				modalErrors = errors ?? [];
				break;
		}
		modalOpen = true;
	}

	let mergedFormData = $derived.by(() => {
		if (!formData) return null;

		if (mode === 'view') {
			setReadOnlyFields(formData);
		}
<<<<<<< HEAD
		
		return formData?.formversion ? formData.formversion : formData;
=======

		return formData;
>>>>>>> a68d1107
	});

	let ministryLogoPath = $derived.by(() => {
		const path = mergedFormData?.ministry_id
			? `/ministries/${mergedFormData.ministry_id}.png`
			: null;
		return path;
	});

	let printing = $state(false);

	function handlePrint() {
		if (!formData) return;
		const pdfId = formData.pdf_template_id;
		if (pdfId) {
			generatePDF(formData, pdfId);
			return;
		}

		// Fallback to HTML print
		handleHTMLPrint();
	}

	function handleHTMLPrint() {
		printing = true;

		setTimeout(() => {
			const originalTitle = document.title;
			// Match legacy behavior: set title to form id for print session
			document.title = formData?.form_id || 'CustomFormName';

			// Prepare footer text: e.g., "CF0609 - Consent to Disclosure"
			const footerText = `${formData?.form_id || ''}${
				formData?.form_id ? ' - ' : ''
			}${formData?.title || formData?.name || ''}`.trim();
			// Expose footer text to @page margin boxes via attribute
			document.documentElement.setAttribute('data-form-id', footerText);
			// Also populate the fixed footer (for browsers without margin boxes)
			const fixedFooterLeft = document.getElementById('print-footer-left');
			if (fixedFooterLeft) fixedFooterLeft.textContent = footerText;

			// Create metadata elements
			const metaDescription = document.createElement('meta');
			metaDescription.name = 'description';
			metaDescription.content = 'Form PDF.';

			const metaAuthor = document.createElement('meta');
			metaAuthor.name = 'author';
			metaAuthor.content = 'KILN';

			const metaLanguage = document.createElement('meta');
			metaLanguage.httpEquiv = 'Content-Language';
			metaLanguage.content = 'en';

			// Append metadata to the <head>
			const head = document.head;
			head.appendChild(metaDescription);
			head.appendChild(metaAuthor);
			head.appendChild(metaLanguage);

			// Force reflow
			document.body.offsetHeight;

			const cleanup = () => {
				printing = false;
				document.title = originalTitle;

				// Remove all metadata elements
				head.removeChild(metaDescription);
				head.removeChild(metaAuthor);
				head.removeChild(metaLanguage);

				// Remove footer attribute
				document.documentElement.removeAttribute('data-form-id');

				window.removeEventListener('afterprint', cleanup);
				window.removeEventListener('focus', cleanup);
			};

			window.addEventListener('afterprint', cleanup);
			window.addEventListener('focus', cleanup);

			// Print after slight delay to ensure styles are applied
			setTimeout(() => {
				window.print();
			}, 150);

			// Reset printing state after print dialog
			setTimeout(() => {
				if (printing) {
					printing = false;
				}
			}, 150);
		}, 150);
	}

	async function handleSave() {
		isLoading = true;
		modalOpen = false;

		try {
			const { isValid, errorList } = validateAllFields();
			if (isValid) {
				const returnMessage = await saveFormData('save');
				if (returnMessage === 'success') {
					showModal('success', 'Form saved successfully');
				} else {
					showModal('error', returnMessage);
				}
			} else {
				showModal('validation', undefined, errorList);
			}
		} catch (error) {
			console.error('Save error:', error);
			showModal('error');
		} finally {
			isLoading = false;
		}
	}

	async function handleSaveAndClose() {
		isLoading = true;
		modalOpen = false;

		try {
			const { isValid, errorList } = validateAllFields();
			if (isValid) {
				const returnMessage = await saveFormData('save_and_close');
				if (returnMessage === 'success') {
					isFormCleared = true;
					window.opener = null;
					window.open('', '_self');
					window.close();
				} else {
					showModal('error', returnMessage);
				}
			} else {
				showModal('validation', undefined, errorList);
			}
		} catch (error) {
			console.error('Save and close error:', error);
			showModal('error');
		} finally {
			isLoading = false;
		}
	}

	async function handleGenerate() {
		isLoading = true;
		modalOpen = false;

		try {
			const returnMessage = await saveFormData('save');
			if (returnMessage === 'success') {
				showModal('success');
			} else {
				showModal('error', returnMessage);
			}
		} catch (error) {
			showModal('error');
		} finally {
			isLoading = false;
		}
	}

	async function onButtonClick(config: any) {
		isLoading = true;
		modalOpen = false;

		try {
			const { isValid, errorList } = validateAllFields();
			if (isValid) {
				const returnMessage = await submitForButtonAction(config);
				if (returnMessage === 'success') {
					showModal('success');
				} else {
					showModal('error', returnMessage);
				}
			} else {
				showModal('validation', undefined, errorList);
			}
		} catch (error) {
			console.log(error, 'this is error');
			showModal('error');
		} finally {
			isLoading = false;
		}
	}

	const handleCancel = async () => {
		window.parent.postMessage(JSON.stringify({ event: 'cancel' }), '*');
	};

	const handleSubmit = async () => {
		window.parent.postMessage(JSON.stringify({ event: 'submit' }), '*');
	};

	$effect(() => {
		if (mode !== FORM_MODE.preview && mode !== FORM_MODE.view && typeof window !== 'undefined') {
			const handleClose = (event: BeforeUnloadEvent) => {
				if (!isFormCleared) {
					event.preventDefault();
					unlockICMFinalFlags();
				}
			};
			window.addEventListener('beforeunload', handleClose);
			return () => window.removeEventListener('beforeunload', handleClose);
		}
	});

	// Expose current form definition and init form state for createSavedData
	$effect(() => {
		if (typeof window !== 'undefined' && mergedFormData) {
			(window as any).__kilnFormDefinition = mergedFormData;
			(window as any).__kilnFormState = (window as any).__kilnFormState || {};
		}
	});

	$effect(() => {
		// Install the external-update bridge
		const cleanup = initExternalUpdateBridge();
		return () => {
			cleanup?.();
		};
	});

	function handleInterfaceResult(payload: ActionResultPayload) {
		const { ok, error, label, validationErrors } = payload;

		if (!ok) {
			if (validationErrors?.length) {
				setModalTitle('Please fix the highlighted fields');
				setModalMessage(`${validationErrors.length} issues were found.`);
				setModalOpen(true);
				return;
			}
			setModalTitle(label || 'Action failed');
			setModalMessage(typeof error === 'string' ? error : JSON.stringify(error ?? {}, null, 2));
			setModalOpen(true);
			return;
		}

		// Success path
		setModalTitle(label || 'Success');
		setModalMessage('Done.');
		setModalOpen(true);
	}
</script>

<!-- Inject dynamic styles and scripts -->
<ScriptStyleInjection
	styles={formData?.styles || formData?.data?.styles}
	scripts={formData?.scripts || formData?.data?.scripts}
	{mode}
/>

{#if isLoading}
	<Loading />
{/if}

<Modal
	bind:open={modalOpen}
	modalHeading={modalTitle}
	primaryButtonText="OK"
	on:click:button--primary={() => (modalOpen = false)}
	on:close={() => (modalOpen = false)}
>
	{#if modalErrors.length > 0}
		<p style="white-space: pre-line;">{modalMessage}</p>
		<ul>
			{#each modalErrors as err, i (i)}
				<li>{err}</li>
			{/each}
		</ul>
	{:else}
		<p>{modalMessage}</p>
	{/if}
</Modal>

<div class="full-frame">
	<div class="fixed">
		<div class="header-section">
			<div class="header-image">
				<div class="header-image-only">
					{#if ministryLogoPath}
						<img src={ministryLogoPath} width="232px" alt="ministry logo" />
					{/if}
				</div>

				<div class="header-buttons-only no-print">
					<Interfaces
						{mode}
						items={interfaceItems}
						context={interfaceContext}
						disabled={typeof goBack === 'function'}
						onActionResult={handleInterfaceResult}
					/>
					{#if mode === FORM_MODE.edit}
						<Button kind="tertiary" class="no-print" onclick={handleSave}>Save</Button>
						<Button kind="tertiary" class="no-print" onclick={handleSaveAndClose}>
							Save And Close
						</Button>
					{/if}

					{#if formDelivery === 'generate'}
						<Button kind="tertiary" class="no-print" onclick={handleGenerate}>Generate</Button>
					{/if}

					{#if (mode === FORM_MODE.edit || mode === FORM_MODE.preview) && formDelivery === 'portal' && (!interfaceItems || interfaceItems.length === 0)}
						<div class="header-buttons-only no-print">
							<!-- Replace inline mapping with reusable Interfaces component -->
							<Button onclick={handleCancel} kind="tertiary" id="generate">Cancel</Button>
							<Button onclick={handleSubmit} kind="tertiary" id="generate">Submit</Button>
						</div>
					{/if}

					{#if goBack}
						<Button kind="tertiary" class="no-print" onclick={goBack}>Back</Button>
					{/if}

					<Button kind="tertiary" class="no-print" onclick={handlePrint}>Print</Button>
				</div>

				<div class="form-title hidden-on-screen">
					<div class="header-form-id-print">{formData?.form_id || ''}</div>
					<div class="header-title-print">
						{formData?.title || formData?.name || ''}
						{#if goBack}<span>(Preview)</span>{/if}
					</div>
				</div>
			</div>
		</div>
	</div>

	<div class="header-form-id no-print">
		<div class="form-id-section">
			{formData?.form_id || ''}
		</div>
	</div>

	<div class="scrollable-content">
		<div class="header-section">
			<div class="header-title-buttons">
				<div class="header-title-only no-print">
					{formData?.title || formData?.name || ''}
					{#if goBack}<span>(Preview)</span>{/if}
				</div>
			</div>
		</div>

		<div class="content-wrapper">
			{#if formData}
				<Form
					class="form"
					on:submit={(e) => {
						e.preventDefault();
					}}
				>
					<FormRenderer formData={mergedFormData} {mode} {printing} />
				</Form>
			{:else}
				<p>No form data available</p>
			{/if}
		</div>
	</div>

	<div id="footer" style="display: none;">
		Form ID: {formData?.form_id || 'Form-12345'}
	</div>
	<div class="paged-page" data-footer-text=""></div>
</div><|MERGE_RESOLUTION|>--- conflicted
+++ resolved
@@ -119,13 +119,8 @@
 		if (mode === 'view') {
 			setReadOnlyFields(formData);
 		}
-<<<<<<< HEAD
 		
 		return formData?.formversion ? formData.formversion : formData;
-=======
-
-		return formData;
->>>>>>> a68d1107
 	});
 
 	let ministryLogoPath = $derived.by(() => {
